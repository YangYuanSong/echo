package middleware

import (
	"net/http"
	"testing"

	"github.com/dgrijalva/jwt-go"
	"github.com/labstack/echo"
	"github.com/labstack/echo/test"
	"github.com/stretchr/testify/assert"
)

// jwtCustomInfo defines some custom types we're going to use within our tokens.
type jwtCustomInfo struct {
	Name  string `json:"name"`
	Admin bool   `json:"admin"`
}

// jwtCustomClaims are custom claims expanding default ones.
type jwtCustomClaims struct {
	*jwt.StandardClaims
	jwtCustomInfo
}

func TestJWT(t *testing.T) {
	e := echo.New()
	handler := func(c echo.Context) error {
		return c.String(http.StatusOK, "test")
	}
	token := "eyJhbGciOiJIUzI1NiIsInR5cCI6IkpXVCJ9.eyJzdWIiOiIxMjM0NTY3ODkwIiwibmFtZSI6IkpvaG4gRG9lIiwiYWRtaW4iOnRydWV9.TJVA95OrM7E2cBab30RMHrHDcEfxjoYZgeFONFh7HgQ"
	validKey := []byte("secret")
	invalidKey := []byte("invalid-key")
	validAuth := bearer + " " + token
	redirect := func(c echo.Context) error {
		return echo.NewHTTPError(http.StatusFound, "redirect")
	}

<<<<<<< HEAD
	// Valid JWT with custom claims
	config = JWTConfig{
		Claims:     &jwtCustomClaims{},
		SigningKey: []byte("secret"),
	}
	h = JWTWithConfig(config)(handler)
	if assert.NoError(t, h(c)) {
		user := c.Get("user").(*jwt.Token)
		claims := user.Claims.(*jwtCustomClaims)
		assert.Equal(t, claims.Name, "John Doe")
		assert.Equal(t, claims.Admin, true)
	}

	// Invalid Authorization header
	req.Header().Set(echo.HeaderAuthorization, "invalid-auth")
	h = JWT([]byte("secret"))(handler)
	he = h(c).(*echo.HTTPError)
	assert.Equal(t, http.StatusBadRequest, he.Code)
=======
	for _, tc := range []struct {
		expPanic   bool
		expErrCode int // 0 for Success
		config     JWTConfig
		reqURL     string // "/" if empty
		hdrAuth    string
		hdrCookie  string // test.Request doesn't provide SetCookie(); use name=val
		info       string
	}{
		{expPanic: true, info: "No signing key provided"},
		{
			expErrCode: http.StatusBadRequest,
			config: JWTConfig{
				SigningKey:    validKey,
				SigningMethod: "RS256",
			},
			info: "Unexpected signing method",
		},
		{
			expErrCode: http.StatusUnauthorized,
			hdrAuth:    validAuth,
			config:     JWTConfig{SigningKey: invalidKey},
			info:       "Invalid key",
		},
		{
			hdrAuth: validAuth,
			config:  JWTConfig{SigningKey: validKey},
			info:    "Valid JWT",
		},
		{
			hdrAuth:    "invalid-auth",
			expErrCode: http.StatusBadRequest,
			config:     JWTConfig{SigningKey: validKey},
			info:       "Invalid Authorization header",
		},
		{
			config:     JWTConfig{SigningKey: validKey},
			hdrAuth:    "",
			expErrCode: http.StatusBadRequest,
			info:       "Empty header auth field",
		},
		{
			config: JWTConfig{
				SigningKey:       validKey,
				HandleEmptyToken: redirect,
			},
			hdrAuth:    "",
			expErrCode: http.StatusFound,
			info:       "Empty header auth field with redirect",
		},
		{
			config: JWTConfig{
				SigningKey:  validKey,
				TokenLookup: "query:jwt",
			},
			reqURL: "/?a=b&jwt=" + token,
			info:   "Valid query method",
		},
		{
			config: JWTConfig{
				SigningKey:  validKey,
				TokenLookup: "query:jwt",
			},
			reqURL:     "/?a=b&jwtxyz=" + token,
			expErrCode: http.StatusBadRequest,
			info:       "Invalid query param name",
		},
		{
			config: JWTConfig{
				SigningKey:  validKey,
				TokenLookup: "query:jwt",
			},
			reqURL:     "/?a=b&jwt=invalid-token",
			expErrCode: http.StatusUnauthorized,
			info:       "Invalid query param value",
		},
		{
			config: JWTConfig{
				SigningKey:  validKey,
				TokenLookup: "query:jwt",
			},
			reqURL:     "/?a=b",
			expErrCode: http.StatusBadRequest,
			info:       "Empty query",
		},
		{
			config: JWTConfig{
				SigningKey:       validKey,
				TokenLookup:      "query:jwt",
				HandleEmptyToken: redirect,
			},
			reqURL:     "/?a=b",
			expErrCode: http.StatusFound,
			info:       "Empty query with redirect",
		},
		{
			config: JWTConfig{
				SigningKey:  validKey,
				TokenLookup: "cookie:jwt",
			},
			hdrCookie: "jwt=" + token,
			info:      "Valid cookie method",
		},
		{
			config: JWTConfig{
				SigningKey:  validKey,
				TokenLookup: "cookie:jwt",
			},
			expErrCode: http.StatusUnauthorized,
			hdrCookie:  "jwt=invalid",
			info:       "Invalid token with cookie method",
		},
		{
			config: JWTConfig{
				SigningKey:  validKey,
				TokenLookup: "cookie:jwt",
			},
			expErrCode: http.StatusBadRequest,
			hdrCookie:  "",
			info:       "Empty cookie",
		},
		{
			config: JWTConfig{
				SigningKey:       validKey,
				TokenLookup:      "cookie:jwt",
				HandleEmptyToken: redirect,
			},
			expErrCode: http.StatusFound,
			hdrCookie:  "",
			info:       "Empty cookie with redirect",
		},
	} {

		if tc.reqURL == "" {
			tc.reqURL = "/"
		}

		req := test.NewRequest(echo.GET, tc.reqURL, nil)
		res := test.NewResponseRecorder()
		req.Header().Set(echo.HeaderAuthorization, tc.hdrAuth)
		req.Header().Set(echo.HeaderCookie, tc.hdrCookie)
		c := e.NewContext(req, res)

		if tc.expPanic {
			assert.Panics(t, func() {
				JWTWithConfig(tc.config)
			}, tc.info)
			continue
		}

		if tc.expErrCode != 0 {
			h := JWTWithConfig(tc.config)(handler)
			he := h(c).(*echo.HTTPError)
			assert.Equal(t, tc.expErrCode, he.Code, tc.info)
			continue
		}

		h := JWTWithConfig(tc.config)(handler)
		if assert.NoError(t, h(c), tc.info) {
			user := c.Get("user").(*jwt.Token)
			claims := user.Claims.(jwt.MapClaims)
			assert.Equal(t, claims["name"], "John Doe", tc.info)
		}
	}
>>>>>>> a8b48af6
}<|MERGE_RESOLUTION|>--- conflicted
+++ resolved
@@ -31,30 +31,7 @@
 	validKey := []byte("secret")
 	invalidKey := []byte("invalid-key")
 	validAuth := bearer + " " + token
-	redirect := func(c echo.Context) error {
-		return echo.NewHTTPError(http.StatusFound, "redirect")
-	}
 
-<<<<<<< HEAD
-	// Valid JWT with custom claims
-	config = JWTConfig{
-		Claims:     &jwtCustomClaims{},
-		SigningKey: []byte("secret"),
-	}
-	h = JWTWithConfig(config)(handler)
-	if assert.NoError(t, h(c)) {
-		user := c.Get("user").(*jwt.Token)
-		claims := user.Claims.(*jwtCustomClaims)
-		assert.Equal(t, claims.Name, "John Doe")
-		assert.Equal(t, claims.Admin, true)
-	}
-
-	// Invalid Authorization header
-	req.Header().Set(echo.HeaderAuthorization, "invalid-auth")
-	h = JWT([]byte("secret"))(handler)
-	he = h(c).(*echo.HTTPError)
-	assert.Equal(t, http.StatusBadRequest, he.Code)
-=======
 	for _, tc := range []struct {
 		expPanic   bool
 		expErrCode int // 0 for Success
@@ -85,6 +62,14 @@
 			info:    "Valid JWT",
 		},
 		{
+			hdrAuth: validAuth,
+			config: JWTConfig{
+				Claims:     &jwtCustomClaims{},
+				SigningKey: []byte("secret"),
+			},
+			info: "Valid JWT with custom claims",
+		},
+		{
 			hdrAuth:    "invalid-auth",
 			expErrCode: http.StatusBadRequest,
 			config:     JWTConfig{SigningKey: validKey},
@@ -92,18 +77,8 @@
 		},
 		{
 			config:     JWTConfig{SigningKey: validKey},
-			hdrAuth:    "",
 			expErrCode: http.StatusBadRequest,
 			info:       "Empty header auth field",
-		},
-		{
-			config: JWTConfig{
-				SigningKey:       validKey,
-				HandleEmptyToken: redirect,
-			},
-			hdrAuth:    "",
-			expErrCode: http.StatusFound,
-			info:       "Empty header auth field with redirect",
 		},
 		{
 			config: JWTConfig{
@@ -142,16 +117,6 @@
 		},
 		{
 			config: JWTConfig{
-				SigningKey:       validKey,
-				TokenLookup:      "query:jwt",
-				HandleEmptyToken: redirect,
-			},
-			reqURL:     "/?a=b",
-			expErrCode: http.StatusFound,
-			info:       "Empty query with redirect",
-		},
-		{
-			config: JWTConfig{
 				SigningKey:  validKey,
 				TokenLookup: "cookie:jwt",
 			},
@@ -173,18 +138,7 @@
 				TokenLookup: "cookie:jwt",
 			},
 			expErrCode: http.StatusBadRequest,
-			hdrCookie:  "",
 			info:       "Empty cookie",
-		},
-		{
-			config: JWTConfig{
-				SigningKey:       validKey,
-				TokenLookup:      "cookie:jwt",
-				HandleEmptyToken: redirect,
-			},
-			expErrCode: http.StatusFound,
-			hdrCookie:  "",
-			info:       "Empty cookie with redirect",
 		},
 	} {
 
@@ -215,9 +169,15 @@
 		h := JWTWithConfig(tc.config)(handler)
 		if assert.NoError(t, h(c), tc.info) {
 			user := c.Get("user").(*jwt.Token)
-			claims := user.Claims.(jwt.MapClaims)
-			assert.Equal(t, claims["name"], "John Doe", tc.info)
+			switch claims := user.Claims.(type) {
+			case jwt.MapClaims:
+				assert.Equal(t, claims["name"], "John Doe", tc.info)
+			case *jwtCustomClaims:
+				assert.Equal(t, claims.Name, "John Doe")
+				assert.Equal(t, claims.Admin, true)
+			default:
+				panic("unexpected type of claims")
+			}
 		}
 	}
->>>>>>> a8b48af6
 }